--- conflicted
+++ resolved
@@ -135,16 +135,13 @@
             { text: 'negate', link: '/ko/reference/function/negate' },
             { text: 'once', link: '/ko/reference/function/once' },
             { text: 'noop', link: '/ko/reference/function/noop' },
-<<<<<<< HEAD
             { text: 'memoize', link: '/ko/reference/function/memoize' },
-=======
             { text: 'ary', link: '/ko/reference/function/ary' },
             { text: 'unary', link: '/ko/reference/function/unary' },
             { text: 'bind (호환성)', link: '/ko/reference/compat/function/unary' },
             { text: 'partial', link: '/ko/reference/function/partial' },
             { text: 'partialRight', link: '/ko/reference/function/partialRight' },
             { text: 'rest', link: '/ko/reference/function/rest' },
->>>>>>> 82010d8c
           ],
         },
         {
