--- conflicted
+++ resolved
@@ -143,22 +143,13 @@
         {
           text: '객체',
           items: [
-<<<<<<< HEAD
-            { text: "clone", link: "/ko/reference/object/clone" },
-            { text: "cloneDeep", link: "/ko/reference/object/cloneDeep" },
-            { text: "omit", link: "/ko/reference/object/omit" },
-            { text: "omitBy", link: "/ko/reference/object/omitBy" },
-            { text: "pick", link: "/ko/reference/object/pick" },
-            { text: "pickBy", link: "/ko/reference/object/pickBy" },
-            { text: "invert", link: "/ko/reference/object/invert" },
-=======
             { text: 'clone', link: '/ko/reference/object/clone' },
+            { text: 'cloneDeep', link: '/ko/reference/object/cloneDeep' },
             { text: 'omit', link: '/ko/reference/object/omit' },
             { text: 'omitBy', link: '/ko/reference/object/omitBy' },
             { text: 'pick', link: '/ko/reference/object/pick' },
             { text: 'pickBy', link: '/ko/reference/object/pickBy' },
             { text: 'invert', link: '/ko/reference/object/invert' },
->>>>>>> aaf41e49
           ],
         },
         {
