import { type DefaultTheme, defineConfig } from 'vitepress';

export const ko = defineConfig({
  lang: 'ko',
  description: '빠른 성능, 작은 번들 사이즈를 가지는 현대적인 JavaScript 유틸리티 라이브러리',

  themeConfig: {
    nav: nav(),

    sidebar: sidebar(),

    editLink: {
      pattern: 'https://github.com/toss/es-toolkit/edit/main/docs/:path',
      text: 'GitHub에서 수정하기',
    },

    footer: {
      message: 'MIT 라이선스에 따라 배포됩니다.',
      copyright: `Copyright © ${new Date().getFullYear()} Viva Republica, Inc.`,
    },
  },
});

function nav(): DefaultTheme.NavItem[] {
  return [
    { text: '홈', link: '/ko' },
    { text: '소개', link: '/ko/intro' },
    { text: '레퍼런스', link: '/ko/reference/array/chunk' },
  ];
}

function sidebar(): DefaultTheme.Sidebar {
  return [
    {
      text: '가이드',
      items: [
        { text: '소개', link: '/ko/intro' },
        { text: '설치 및 사용 방법', link: '/ko/usage' },
        { text: '번들 사이즈', link: '/ko/bundle-size' },
        { text: '성능', link: '/ko/performance' },
        { text: 'Lodash와 호환성', link: '/ko/compatibility' },
      ],
    },
    {
      text: '레퍼런스',
      items: [
        {
          text: '배열',
          items: [
            { text: 'chunk', link: '/ko/reference/array/chunk' },
            { text: 'concat (호환성)', link: '/ko/reference/compat/array/concat' },
            { text: 'countBy', link: '/ko/reference/array/countBy' },
            { text: 'compact', link: '/ko/reference/array/compact' },
            { text: 'difference', link: '/ko/reference/array/difference' },
            { text: 'differenceBy', link: '/ko/reference/array/differenceBy' },
            {
              text: 'differenceWith',
              link: '/ko/reference/array/differenceWith',
            },
            { text: 'drop', link: '/ko/reference/array/drop' },
            { text: 'dropWhile', link: '/ko/reference/array/dropWhile' },
            { text: 'dropRight', link: '/ko/reference/array/dropRight' },
            {
              text: 'dropRightWhile',
              link: '/ko/reference/array/dropRightWhile',
            },
            { text: 'fill', link: '/ko/reference/array/fill' },
            { text: 'toFilled', link: '/ko/reference/array/toFilled' },
            { text: 'flatMap', link: '/ko/reference/array/flatMap' },
            { text: 'flatten', link: '/ko/reference/array/flatten' },
            { text: 'flattenDeep', link: '/ko/reference/array/flattenDeep' },
            { text: 'forEachRight', link: '/reference/array/forEachRight' },
            { text: 'groupBy', link: '/ko/reference/array/groupBy' },
            { text: 'intersection', link: '/ko/reference/array/intersection' },
            {
              text: 'intersectionBy',
              link: '/ko/reference/array/intersectionBy',
            },
            {
              text: 'intersectionWith',
              link: '/ko/reference/array/intersectionWith',
            },
            { text: 'keyBy', link: '/ko/reference/array/keyBy' },
            { text: 'minBy', link: '/ko/reference/array/minBy' },
            { text: 'maxBy', link: '/ko/reference/array/maxBy' },
            { text: 'min (호환성)', link: '/ko/reference/compat/array/min' },
            { text: 'max (호환성)', link: '/ko/reference/compat/array/max' },
            { text: 'orderBy', link: '/ko/reference/array/orderBy' },
            { text: 'partition', link: '/ko/reference/array/partition' },
            { text: 'sample', link: '/ko/reference/array/sample' },
            { text: 'sampleSize', link: '/ko/reference/array/sampleSize' },
            { text: 'shuffle', link: '/ko/reference/array/shuffle' },
            { text: 'take', link: '/ko/reference/array/take' },
            { text: 'takeWhile', link: '/ko/reference/array/takeWhile' },
            { text: 'takeRight', link: '/ko/reference/array/takeRight' },
            {
              text: 'takeRightWhile',
              link: '/ko/reference/array/takeRightWhile',
            },
            { text: 'union', link: '/ko/reference/array/union' },
            { text: 'unionBy', link: '/ko/reference/array/unionBy' },
            { text: 'unionWith', link: '/ko/reference/array/unionWith' },
            { text: 'unzip', link: '/ko/reference/array/unzip' },
            { text: 'unzipWith', link: '/ko/reference/array/unzipWith' },
            { text: 'uniq', link: '/ko/reference/array/uniq' },
            { text: 'uniqBy', link: '/ko/reference/array/uniqBy' },
            { text: 'uniqWith', link: '/ko/reference/array/uniqWith' },
            { text: 'without', link: '/ko/reference/array/without' },
            { text: 'xor', link: '/ko/reference/array/xor' },
            { text: 'xorBy', link: '/ko/reference/array/xorBy' },
            { text: 'xorWith', link: '/ko/reference/array/xorWith' },
            { text: 'zip', link: '/ko/reference/array/zip' },
            { text: 'zipObject', link: '/ko/reference/array/zipObject' },
            { text: 'zipObjectDeep (호환성)', link: '/ko/reference/compat/array/zipObjectDeep' },
            { text: 'zipWith', link: '/ko/reference/array/zipWith' },
            { text: 'head', link: '/ko/reference/array/head' },
            { text: 'tail', link: '/ko/reference/array/tail' },
            { text: 'last', link: '/ko/reference/array/last' },
            { text: 'initial', link: '/ko/reference/array/initial' },
          ],
        },
        {
          text: '함수',
          items: [
            { text: 'after', link: '/ko/reference/function/after' },
            { text: 'debounce', link: '/ko/reference/function/debounce' },
            { text: 'throttle', link: '/ko/reference/function/throttle' },
            { text: 'negate', link: '/reference/function/negate' },
            { text: 'once', link: '/ko/reference/function/once' },
            { text: 'noop', link: '/ko/reference/function/noop' },
          ],
        },
        {
          text: '숫자',
          items: [
            { text: 'clamp', link: '/ko/reference/math/clamp' },
            { text: 'inRange', link: '/ko/reference/math/inRange' },
            { text: 'mean', link: '/ko/reference/math/mean' },
            { text: 'meanBy', link: '/ko/reference/math/meanBy' },
            { text: 'random', link: '/ko/reference/math/random' },
            { text: 'randomInt', link: '/ko/reference/math/randomInt' },
            { text: 'round', link: '/ko/reference/math/round' },
            { text: 'range', link: '/ko/reference/math/range' },
            { text: 'sum', link: '/ko/reference/math/sum' },
            { text: 'sumBy', link: '/ko/reference/math/sumBy' },
          ],
        },
        {
          text: '객체',
          items: [
            { text: 'clone', link: '/ko/reference/object/clone' },
<<<<<<< HEAD
            { text: 'cloneDeep', link: '/ko/reference/object/cloneDeep' },
=======
            { text: 'invert', link: '/ko/reference/object/invert' },
            { text: 'flattenObject', link: '/ko/reference/object/flattenObject' },
>>>>>>> bacbf81c
            { text: 'omit', link: '/ko/reference/object/omit' },
            { text: 'omitBy', link: '/ko/reference/object/omitBy' },
            { text: 'pick', link: '/ko/reference/object/pick' },
            { text: 'pickBy', link: '/ko/reference/object/pickBy' },
            { text: 'get (호환성)', link: '/ko/reference/compat/object/get' },
            { text: 'set (호환성)', link: '/ko/reference/compat/object/set' },
          ],
        },
        {
          text: '타입 가드',
          items: [
            { text: 'isArray (호환성)', link: '/ko/reference/compat/predicate/isArray' },
            { text: 'isArrayLike', link: '/ko/reference/predicate/isArrayLike' },
            { text: 'isEqual', link: '/ko/reference/predicate/isEqual' },
            { text: 'isLength', link: '/ko/reference/predicate/isLength' },
            { text: 'isFunction', link: '/ko/reference/predicate/isFunction' },
            { text: 'isPlainObject', link: '/ko/reference/predicate/isPlainObject' },
            { text: 'isNil', link: '/ko/reference/predicate/isNil' },
            { text: 'isNotNil', link: '/ko/reference/predicate/isNotNil' },
            { text: 'isNull', link: '/ko/reference/predicate/isNull' },
            {
              text: 'isUndefined',
              link: '/ko/reference/predicate/isUndefined',
            },
          ],
        },
        {
          text: 'Promise',
          items: [
            { text: 'delay', link: '/ko/reference/promise/delay' },
            { text: 'timeout', link: '/ko/reference/promise/timeout' },
            { text: 'withTimeout', link: '/ko/reference/promise/withTimeout' },
          ],
        },
        {
          text: '문자열',
          items: [
            { text: 'camelCase', link: '/ko/reference/string/camelCase' },
            { text: 'snakeCase', link: '/ko/reference/string/snakeCase' },
            { text: 'kebabCase', link: '/ko/reference/string/kebabCase' },
            { text: 'lowerCase', link: '/ko/reference/string/lowerCase' },
            { text: 'startCase', link: '/ko/reference/string/startCase' },
            { text: 'capitalize', link: '/ko/reference/string/capitalize' },
            { text: 'startsWith (호환성)', link: '/ko/reference/compat/string/startsWith' },
            { text: 'endsWith (호환성)', link: '/ko/reference/compat/string/endsWith' },
          ],
        },
      ],
    },
  ];
}

export const search: DefaultTheme.LocalSearchOptions['locales'] = {
  ko: {
    translations: {
      button: {
        buttonText: '검색',
        buttonAriaLabel: '검색',
      },
      modal: {
        backButtonTitle: '뒤로가기',
        displayDetails: '더보기',
        footer: {
          closeKeyAriaLabel: '닫기',
          closeText: '닫기',
          navigateDownKeyAriaLabel: '아래로',
          navigateText: '이동',
          navigateUpKeyAriaLabel: '위로',
          selectKeyAriaLabel: '선택',
          selectText: '선택',
        },
        noResultsText: '검색 결과를 찾지 못했어요.',
        resetButtonTitle: '모두 지우기',
      },
    },
  },
};<|MERGE_RESOLUTION|>--- conflicted
+++ resolved
@@ -149,12 +149,9 @@
           text: '객체',
           items: [
             { text: 'clone', link: '/ko/reference/object/clone' },
-<<<<<<< HEAD
             { text: 'cloneDeep', link: '/ko/reference/object/cloneDeep' },
-=======
             { text: 'invert', link: '/ko/reference/object/invert' },
             { text: 'flattenObject', link: '/ko/reference/object/flattenObject' },
->>>>>>> bacbf81c
             { text: 'omit', link: '/ko/reference/object/omit' },
             { text: 'omitBy', link: '/ko/reference/object/omitBy' },
             { text: 'pick', link: '/ko/reference/object/pick' },
