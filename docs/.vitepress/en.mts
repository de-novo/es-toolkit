--- conflicted
+++ resolved
@@ -138,12 +138,9 @@
           text: 'Object Utilities',
           items: [
             { text: 'clone', link: '/reference/object/clone' },
-<<<<<<< HEAD
             { text: 'cloneDeep', link: '/reference/object/cloneDeep' },
-=======
             { text: 'invert', link: '/reference/object/invert' },
             { text: 'flattenObject', link: '/reference/object/flattenObject' },
->>>>>>> bacbf81c
             { text: 'omit', link: '/reference/object/omit' },
             { text: 'omitBy', link: '/reference/object/omitBy' },
             { text: 'pick', link: '/reference/object/pick' },
